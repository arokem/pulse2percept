--- conflicted
+++ resolved
@@ -390,7 +390,7 @@
             else:
                 print('pulse not defined')
 
-<<<<<<< HEAD
+
         ecs = ecs / ecs.max()
         
         # this normalization is based on unit current on the retina producing 
@@ -399,8 +399,7 @@
         # length of axonal integration or sampling of the retina
         # Doesn't affect normalization over time, or responses as a function
         # of the anount of current, 
-=======
->>>>>>> 6b753c45
+
         return ecs
 
     def electrode_ecs(self, electrode_array, alpha=14000, n=1.69, integrationtype='maxrule'):
